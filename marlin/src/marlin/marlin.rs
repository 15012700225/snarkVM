// Copyright (C) 2019-2021 Aleo Systems Inc.
// This file is part of the snarkVM library.

// The snarkVM library is free software: you can redistribute it and/or modify
// it under the terms of the GNU General Public License as published by
// the Free Software Foundation, either version 3 of the License, or
// (at your option) any later version.

// The snarkVM library is distributed in the hope that it will be useful,
// but WITHOUT ANY WARRANTY; without even the implied warranty of
// MERCHANTABILITY or FITNESS FOR A PARTICULAR PURPOSE. See the
// GNU General Public License for more details.

// You should have received a copy of the GNU General Public License
// along with the snarkVM library. If not, see <https://www.gnu.org/licenses/>.

use crate::{
    ahp::{AHPError, AHPForR1CS, EvaluationsProvider},
    fiat_shamir::traits::FiatShamirRng,
    marlin::{compute_vk_hash, CircuitProvingKey, CircuitVerifyingKey, MarlinError, MarlinMode, Proof, UniversalSRS},
    String,
    ToString,
    Vec,
};
use snarkvm_algorithms::fft::EvaluationDomain;
use snarkvm_fields::PrimeField;
use snarkvm_gadgets::nonnative::params::OptimizationType;
use snarkvm_polycommit::{Evaluations, LabeledCommitment, LabeledPolynomial, PCUniversalParams, PolynomialCommitment};
use snarkvm_r1cs::{ConstraintSynthesizer, SynthesisError};
use snarkvm_utilities::{to_bytes_le, ToBytes};

#[cfg(not(feature = "std"))]
use snarkvm_utilities::println;

use crate::marlin::PreparedCircuitVerifyingKey;
use core::{
    marker::PhantomData,
    sync::atomic::{AtomicBool, Ordering},
};
use rand_core::RngCore;
use std::sync::atomic::{AtomicBool, Ordering};

/// The Marlin proof system.
#[derive(Clone, Debug)]
pub struct MarlinSNARK<
    TargetField: PrimeField,
    BaseField: PrimeField,
    PC: PolynomialCommitment<TargetField, BaseField>,
    FS: FiatShamirRng<TargetField, BaseField>,
    MM: MarlinMode,
>(
    #[doc(hidden)] PhantomData<TargetField>,
    #[doc(hidden)] PhantomData<BaseField>,
    #[doc(hidden)] PhantomData<PC>,
    #[doc(hidden)] PhantomData<FS>,
    #[doc(hidden)] PhantomData<MM>,
);

impl<
    TargetField: PrimeField,
    BaseField: PrimeField,
    PC: PolynomialCommitment<TargetField, BaseField>,
    FS: FiatShamirRng<TargetField, BaseField>,
    MM: MarlinMode,
> MarlinSNARK<TargetField, BaseField, PC, FS, MM>
{
    /// The personalization string for this protocol.
    /// Used to personalize the Fiat-Shamir RNG.
    pub const PROTOCOL_NAME: &'static [u8] = b"MARLIN-2019";

    /// Generates the universal proving and verifying keys for the argument system.
    pub fn universal_setup<R: RngCore>(
        max_degree: usize,
        rng: &mut R,
<<<<<<< HEAD
    ) -> Result<UniversalSRS<TargetField, PC>, MarlinError> {
        let max_degree = AHPForR1CS::<TargetField>::max_degree(num_constraints, num_variables, num_non_zero)?;
        let setup_time = start_timer!(|| {
            format!(
                "Marlin::UniversalSetup with max_degree {}, computed for a maximum of {} constraints, {} vars, {} non_zero",
                max_degree, num_constraints, num_variables, num_non_zero,
            )
        });
=======
    ) -> Result<UniversalSRS<TargetField, BaseField, PC>, MarlinError> {
        let setup_time = start_timer!(|| { format!("Marlin::UniversalSetup with max_degree {}", max_degree,) });
>>>>>>> 56d266ab

        let srs = PC::setup(max_degree, rng).map_err(Into::into);
        end_timer!(setup_time);
        srs
    }

    /// Generate the index-specific (i.e., circuit-specific) prover and verifier
    /// keys. This is a trusted setup.
    #[allow(clippy::type_complexity)]
    pub fn circuit_specific_setup<C: ConstraintSynthesizer<TargetField>, R: RngCore>(
        c: &C,
        rng: &mut R,
<<<<<<< HEAD
    ) -> Result<(CircuitProvingKey<TargetField, PC>, CircuitVerifyingKey<TargetField, PC>), MarlinError> {
=======
    ) -> Result<
        (
            CircuitProvingKey<TargetField, BaseField, PC>,
            CircuitVerifyingKey<TargetField, BaseField, PC>,
        ),
        MarlinError,
    > {
>>>>>>> 56d266ab
        let index_time = start_timer!(|| "Marlin::CircuitSpecificSetup");

        let is_recursion = MM::RECURSION;

        // TODO: Add check that c is in the correct mode.
        let circuit = AHPForR1CS::index(c)?;
        let srs = PC::setup(circuit.max_degree(), rng)?;

        let coeff_support = AHPForR1CS::get_degree_bounds(&circuit.index_info);

        // Marlin only needs degree 2 random polynomials
        let supported_hiding_bound = 1;
        let (committer_key, verifier_key) =
            PC::trim(&srs, circuit.max_degree(), supported_hiding_bound, Some(&coeff_support))?;

        let mut vanishing_polys = vec![];
        if is_recursion {
            let domain_h = EvaluationDomain::new(circuit.index_info.num_constraints)
                .ok_or(SynthesisError::PolynomialDegreeTooLarge)?;
            let domain_k = EvaluationDomain::new(circuit.index_info.num_non_zero)
                .ok_or(SynthesisError::PolynomialDegreeTooLarge)?;

            vanishing_polys = vec![
                LabeledPolynomial::new(
                    "vanishing_poly_h".to_string(),
                    domain_h.vanishing_polynomial().into(),
                    None,
                    None,
                ),
                LabeledPolynomial::new(
                    "vanishing_poly_k".to_string(),
                    domain_k.vanishing_polynomial().into(),
                    None,
                    None,
                ),
            ];
        }

        let commit_time = start_timer!(|| "Commit to index polynomials");
        let (circuit_commitments, circuit_commitment_randomness): (_, _) =
            PC::commit(&committer_key, circuit.iter().chain(vanishing_polys.iter()), None)?;
        end_timer!(commit_time);

        let circuit_commitments = circuit_commitments
            .into_iter()
            .map(|c| c.commitment().clone())
            .collect();
        let index_vk = CircuitVerifyingKey {
            circuit_info: circuit.index_info,
            circuit_commitments,
            verifier_key,
        };

        let index_pk = CircuitProvingKey {
            circuit,
            circuit_commitment_randomness,
            circuit_verifying_key: index_vk.clone(),
            committer_key,
        };

        end_timer!(index_time);

        Ok((index_pk, index_vk))
    }

    /// Generates the circuit proving and verifying keys.
    /// This is a deterministic algorithm that anyone can rerun.
    #[allow(clippy::type_complexity)]
    pub fn circuit_setup<C: ConstraintSynthesizer<TargetField>>(
        universal_srs: &UniversalSRS<TargetField, BaseField, PC>,
        circuit: &C,
<<<<<<< HEAD
    ) -> Result<(CircuitProvingKey<TargetField, PC>, CircuitVerifyingKey<TargetField, PC>), MarlinError> {
=======
    ) -> Result<
        (
            CircuitProvingKey<TargetField, BaseField, PC>,
            CircuitVerifyingKey<TargetField, BaseField, PC>,
        ),
        MarlinError,
    > {
>>>>>>> 56d266ab
        let index_time = start_timer!(|| "Marlin::CircuitSetup");

        let is_recursion = MM::RECURSION;

        // TODO: Add check that c is in the correct mode.
        let index = AHPForR1CS::index(circuit)?;
        if universal_srs.max_degree() < index.max_degree() {
            return Err(MarlinError::IndexTooLarge(
                universal_srs.max_degree(),
                index.max_degree(),
            ));
        }

        let coefficient_support = AHPForR1CS::get_degree_bounds(&index.index_info);

        // Marlin only needs degree 2 random polynomials.
        let supported_hiding_bound = 1;
        let (committer_key, verifier_key) = PC::trim(
            &universal_srs,
            index.max_degree(),
            supported_hiding_bound,
            Some(&coefficient_support),
        )?;

        let mut vanishing_polynomials = vec![];
        if is_recursion {
            let domain_h = EvaluationDomain::new(index.index_info.num_constraints)
                .ok_or(SynthesisError::PolynomialDegreeTooLarge)?;
            let domain_k =
                EvaluationDomain::new(index.index_info.num_non_zero).ok_or(SynthesisError::PolynomialDegreeTooLarge)?;

            vanishing_polynomials = vec![
                LabeledPolynomial::new(
                    "vanishing_poly_h".to_string(),
                    domain_h.vanishing_polynomial().into(),
                    None,
                    None,
                ),
                LabeledPolynomial::new(
                    "vanishing_poly_k".to_string(),
                    domain_k.vanishing_polynomial().into(),
                    None,
                    None,
                ),
            ];
        }

        let commit_time = start_timer!(|| "Commit to index polynomials");
        let (circuit_commitments, circuit_commitment_randomness): (_, _) =
            PC::commit(&committer_key, index.iter().chain(vanishing_polynomials.iter()), None)?;
        end_timer!(commit_time);

        let circuit_commitments = circuit_commitments
            .into_iter()
            .map(|c| c.commitment().clone())
            .collect();
        let circuit_verifying_key = CircuitVerifyingKey {
            circuit_info: index.index_info,
            circuit_commitments,
            verifier_key,
        };

        let circuit_proving_key = CircuitProvingKey {
            circuit: index,
            circuit_commitment_randomness,
            circuit_verifying_key: circuit_verifying_key.clone(),
            committer_key,
        };

        end_timer!(index_time);

        Ok((circuit_proving_key, circuit_verifying_key))
    }

    /// Create a zkSNARK asserting that the constraint system is satisfied.
    pub fn prove<C: ConstraintSynthesizer<TargetField>, R: RngCore>(
        circuit_proving_key: &CircuitProvingKey<TargetField, BaseField, PC>,
        circuit: &C,
        zk_rng: &mut R,
    ) -> Result<Proof<TargetField, BaseField, PC>, MarlinError> {
        Self::prove_with_terminator(circuit_proving_key, circuit, &AtomicBool::new(false), zk_rng)
    }

    /// Same as [`prove`] with an added termination flag, [`terminator`].
    pub fn prove_with_terminator<C: ConstraintSynthesizer<TargetField>, R: RngCore>(
        circuit_proving_key: &CircuitProvingKey<TargetField, BaseField, PC>,
        circuit: &C,
        terminator: &AtomicBool,
        zk_rng: &mut R,
<<<<<<< HEAD
    ) -> Result<Proof<TargetField, PC>, MarlinError> {
        Self::prove_with_terminator(circuit_proving_key, circuit, &AtomicBool::new(false), zk_rng)
    }

    /// Same as [`prove`] with an added termination flag, [`terminator`].
    pub fn prove_with_terminator<C: ConstraintSynthesizer<TargetField>, R: RngCore>(
        circuit_proving_key: &CircuitProvingKey<TargetField, PC>,
        circuit: &C,
        terminator: &AtomicBool,
        zk_rng: &mut R,
    ) -> Result<Proof<TargetField, PC>, MarlinError> {
=======
    ) -> Result<Proof<TargetField, BaseField, PC>, MarlinError> {
>>>>>>> 56d266ab
        let prover_time = start_timer!(|| "Marlin::Prover");
        // TODO: Add check that c is in the correct mode.

        let is_recursion = MM::RECURSION;

        if terminator.load(Ordering::Relaxed) {
            return Err(MarlinError::Terminated);
        }

        let prover_init_state = AHPForR1CS::prover_init(&circuit_proving_key.circuit, circuit)?;
        let public_input = prover_init_state.public_input();

        let mut fs_rng = FS::new();

        let hiding = true;

        if is_recursion {
            fs_rng.absorb_bytes(&to_bytes_le![&Self::PROTOCOL_NAME].unwrap());
            fs_rng.absorb_native_field_elements(&compute_vk_hash::<TargetField, BaseField, PC, FS>(
                &circuit_proving_key.circuit_verifying_key,
            )?);
            fs_rng.absorb_nonnative_field_elements(&public_input, OptimizationType::Weight);
        } else {
            fs_rng.absorb_bytes(
                &to_bytes_le![
                    &Self::PROTOCOL_NAME,
                    &circuit_proving_key.circuit_verifying_key,
                    &public_input
                ]
                .unwrap(),
            );
        }

        // --------------------------------------------------------------------
        // First round

        if terminator.load(Ordering::Relaxed) {
            return Err(MarlinError::Terminated);
        }

        let (prover_first_message, prover_first_oracles, prover_state) =
            AHPForR1CS::prover_first_round(prover_init_state, zk_rng, hiding)?;

        if terminator.load(Ordering::Relaxed) {
            return Err(MarlinError::Terminated);
        }

        let first_round_comm_time = start_timer!(|| "Committing to first round polys");
        let (first_commitments, first_commitment_randomnesses) = PC::commit(
            &circuit_proving_key.committer_key,
            prover_first_oracles.iter(),
            Some(zk_rng),
        )?;
        end_timer!(first_round_comm_time);

        if is_recursion {
            fs_rng.absorb_native_field_elements(&first_commitments);
            if !prover_first_message.field_elements.is_empty() {
                fs_rng.absorb_nonnative_field_elements(&prover_first_message.field_elements, OptimizationType::Weight);
            }
        } else {
            fs_rng.absorb_bytes(&to_bytes_le![first_commitments, prover_first_message].unwrap());
        }

        if terminator.load(Ordering::Relaxed) {
            return Err(MarlinError::Terminated);
        }

        let (verifier_first_message, verifier_state) =
            AHPForR1CS::verifier_first_round(circuit_proving_key.circuit_verifying_key.circuit_info, &mut fs_rng)?;
        // --------------------------------------------------------------------

        // --------------------------------------------------------------------
        // Second round

        if terminator.load(Ordering::Relaxed) {
            return Err(MarlinError::Terminated);
        }

        let (prover_second_message, prover_second_oracles, prover_state) =
            AHPForR1CS::prover_second_round(&verifier_first_message, prover_state, zk_rng, hiding);

        let second_round_comm_time = start_timer!(|| "Committing to second round polys");
        let (second_commitments, second_commitment_randomnesses) = PC::commit_with_terminator(
            &circuit_proving_key.committer_key,
            prover_second_oracles.iter(),
            terminator,
            Some(zk_rng),
        )?;
        end_timer!(second_round_comm_time);

        if is_recursion {
            fs_rng.absorb_native_field_elements(&second_commitments);
            if !prover_second_message.field_elements.is_empty() {
                fs_rng.absorb_nonnative_field_elements(&prover_second_message.field_elements, OptimizationType::Weight);
            }
        } else {
            fs_rng.absorb_bytes(&to_bytes_le![second_commitments, prover_second_message].unwrap());
        }

        if terminator.load(Ordering::Relaxed) {
            return Err(MarlinError::Terminated);
        }

        let (verifier_second_msg, verifier_state) = AHPForR1CS::verifier_second_round(verifier_state, &mut fs_rng)?;
        // --------------------------------------------------------------------

        // --------------------------------------------------------------------
        // Third round

        if terminator.load(Ordering::Relaxed) {
            return Err(MarlinError::Terminated);
        }

        let (prover_third_message, prover_third_oracles) =
            AHPForR1CS::prover_third_round(&verifier_second_msg, prover_state, zk_rng)?;

        let third_round_comm_time = start_timer!(|| "Committing to third round polys");
        let (third_commitments, third_commitment_randomnesses) = PC::commit_with_terminator(
            &circuit_proving_key.committer_key,
            prover_third_oracles.iter(),
            terminator,
            Some(zk_rng),
        )?;
        end_timer!(third_round_comm_time);

        if is_recursion {
            fs_rng.absorb_native_field_elements(&third_commitments);
            if !prover_third_message.field_elements.is_empty() {
                fs_rng.absorb_nonnative_field_elements(&prover_third_message.field_elements, OptimizationType::Weight);
            }
        } else {
            fs_rng.absorb_bytes(&to_bytes_le![third_commitments, prover_third_message].unwrap());
        }

        if terminator.load(Ordering::Relaxed) {
            return Err(MarlinError::Terminated);
        }

        let verifier_state = AHPForR1CS::verifier_third_round(verifier_state, &mut fs_rng)?;
        // --------------------------------------------------------------------

        if terminator.load(Ordering::Relaxed) {
            return Err(MarlinError::Terminated);
        }

        let vanishing_polys = if is_recursion {
            let domain_h = EvaluationDomain::new(circuit_proving_key.circuit.index_info.num_constraints)
                .ok_or(SynthesisError::PolynomialDegreeTooLarge)?;
            let domain_k = EvaluationDomain::new(circuit_proving_key.circuit.index_info.num_non_zero)
                .ok_or(SynthesisError::PolynomialDegreeTooLarge)?;

            vec![
                LabeledPolynomial::new(
                    "vanishing_poly_h".to_string(),
                    domain_h.vanishing_polynomial().into(),
                    None,
                    None,
                ),
                LabeledPolynomial::new(
                    "vanishing_poly_k".to_string(),
                    domain_k.vanishing_polynomial().into(),
                    None,
                    None,
                ),
            ]
        } else {
            vec![]
        };

        // Gather prover polynomials in one vector.
        let polynomials: Vec<_> = circuit_proving_key
            .circuit
            .iter() // 12 items
            .chain(vanishing_polys.iter()) // 0 or 2 items
            .chain(prover_first_oracles.iter()) // 4 items
            .chain(prover_second_oracles.iter())// 3 items
            .chain(prover_third_oracles.iter())// 2 items
            .collect();

        if terminator.load(Ordering::Relaxed) {
            return Err(MarlinError::Terminated);
        }

        // Sanity check, whose length should be updated if the underlying structs are updated.
        match is_recursion {
            true => assert_eq!(17, polynomials.len()),
            false => assert_eq!(15, polynomials.len()),
        };

        if terminator.load(Ordering::Relaxed) {
            return Err(MarlinError::Terminated);
        }

        // Gather commitments in one vector.
        #[rustfmt::skip]
            let commitments = vec![
            first_commitments.iter().map(|p| p.commitment()).cloned().collect(),
            second_commitments.iter().map(|p| p.commitment()).cloned().collect(),
            third_commitments.iter().map(|p| p.commitment()).cloned().collect(),
        ];

        let indexer_polynomials = if is_recursion {
            AHPForR1CS::<TargetField>::INDEXER_POLYNOMIALS_WITH_VANISHING
                .clone()
                .to_vec()
        } else {
            AHPForR1CS::<TargetField>::INDEXER_POLYNOMIALS.clone().to_vec()
        };

        let labeled_commitments: Vec<_> = circuit_proving_key
            .circuit_verifying_key
            .iter()
            .cloned()
            .zip(indexer_polynomials)
            .map(|(c, l)| LabeledCommitment::new(l.to_string(), c, None))
            .chain(first_commitments.into_iter())
            .chain(second_commitments.into_iter())
            .chain(third_commitments.into_iter())
            .collect();

        // Gather commitment randomness together.
        let commitment_randomnesses: Vec<PC::Randomness> = circuit_proving_key
            .circuit_commitment_randomness
            .clone()
            .into_iter()
            .chain(first_commitment_randomnesses)
            .chain(second_commitment_randomnesses)
            .chain(third_commitment_randomnesses)
            .collect();

        if terminator.load(Ordering::Relaxed) {
            return Err(MarlinError::Terminated);
        }

        // Compute the AHP verifier's query set.
        let (query_set, verifier_state) = AHPForR1CS::verifier_query_set(verifier_state, &mut fs_rng, is_recursion);
        let lc_s =
            AHPForR1CS::construct_linear_combinations(&public_input, &polynomials, &verifier_state, is_recursion)?;

        if terminator.load(Ordering::Relaxed) {
            return Err(MarlinError::Terminated);
        }

        let eval_time = start_timer!(|| "Evaluating linear combinations over query set");
        let mut evaluations_unsorted = Vec::new();
        for (label, point) in &query_set {
            let lc = lc_s
                .iter()
                .find(|lc| &lc.label == label)
                .ok_or_else(|| AHPError::MissingEval(label.to_string()))?;
            let evaluation = polynomials.get_lc_eval(&lc, *point)?;
            if !AHPForR1CS::<TargetField>::LC_WITH_ZERO_EVAL.contains(&lc.label.as_ref()) {
                evaluations_unsorted.push((label.to_string(), evaluation));
            }
        }

        if terminator.load(Ordering::Relaxed) {
            return Err(MarlinError::Terminated);
        }

        evaluations_unsorted.sort_by(|a, b| a.0.cmp(&b.0));
        let evaluations = evaluations_unsorted.iter().map(|x| x.1).collect::<Vec<TargetField>>();
        end_timer!(eval_time);

        if terminator.load(Ordering::Relaxed) {
            return Err(MarlinError::Terminated);
        }

        if is_recursion {
            fs_rng.absorb_nonnative_field_elements(&evaluations, OptimizationType::Weight);
        } else {
            fs_rng.absorb_bytes(&to_bytes_le![&evaluations].unwrap());
        }

        let pc_proof = if is_recursion {
            let num_open_challenges: usize = 5;

            let mut opening_challenges = Vec::new();
            opening_challenges.append(&mut fs_rng.squeeze_128_bits_nonnative_field_elements(num_open_challenges)?);

            let opening_challenges_f = |i| opening_challenges[i as usize];

            PC::open_combinations_individual_opening_challenges(
                &circuit_proving_key.committer_key,
                &lc_s,
                polynomials,
                &labeled_commitments,
                &query_set,
                &opening_challenges_f,
                &commitment_randomnesses,
            )?
        } else {
            let opening_challenge: TargetField = fs_rng.squeeze_128_bits_nonnative_field_elements(1)?[0];

            PC::open_combinations(
                &circuit_proving_key.committer_key,
                &lc_s,
                polynomials,
                &labeled_commitments,
                &query_set,
                opening_challenge,
                &commitment_randomnesses,
                Some(zk_rng),
            )?
        };

        if terminator.load(Ordering::Relaxed) {
            return Err(MarlinError::Terminated);
        }

        // Gather prover messages together.
        let prover_messages = vec![prover_first_message, prover_second_message, prover_third_message];

        let proof = Proof::new(commitments, evaluations, prover_messages, pc_proof);
        proof.print_size_info();
        end_timer!(prover_time);

        Ok(proof)
    }

    /// Verify that a proof for the constraint system defined by `C` asserts that
    /// all constraints are satisfied.
    pub fn verify(
        circuit_verifying_key: &CircuitVerifyingKey<TargetField, BaseField, PC>,
        public_input: &[TargetField],
<<<<<<< HEAD
        proof: &Proof<TargetField, PC>,
=======
        proof: &Proof<TargetField, BaseField, PC>,
>>>>>>> 56d266ab
    ) -> Result<bool, MarlinError> {
        let verifier_time = start_timer!(|| "Marlin::Verify");

        let public_input = {
            let domain_x = EvaluationDomain::<TargetField>::new(public_input.len() + 1).unwrap();

            if cfg!(debug_assertions) {
                println!("Number of given public inputs: {}", public_input.len());
                println!("Size of evaluation domain x: {}", domain_x.size());
            }

            let mut new_input = public_input.to_vec();
            new_input.resize(
                core::cmp::max(public_input.len(), domain_x.size() - 1),
                TargetField::zero(),
            );
            new_input
        };

        if cfg!(debug_assertions) {
            println!("Number of padded public variables: {}", public_input.len());
        }

        let is_recursion = MM::RECURSION;

        let mut fs_rng = FS::new();

        if is_recursion {
            fs_rng.absorb_bytes(&to_bytes_le![&Self::PROTOCOL_NAME].unwrap());
            fs_rng.absorb_native_field_elements(&compute_vk_hash::<TargetField, BaseField, PC, FS>(
                circuit_verifying_key,
            )?);
            fs_rng.absorb_nonnative_field_elements(&public_input, OptimizationType::Weight);
        } else {
            fs_rng.absorb_bytes(&to_bytes_le![&Self::PROTOCOL_NAME, &circuit_verifying_key, &public_input].unwrap());
        }

        // --------------------------------------------------------------------
        // First round

        let first_commitments = &proof.commitments[0];

        if is_recursion {
            fs_rng.absorb_native_field_elements(&first_commitments);
            if !proof.prover_messages[0].field_elements.is_empty() {
                fs_rng.absorb_nonnative_field_elements(
                    &proof.prover_messages[0].field_elements,
                    OptimizationType::Weight,
                );
            };
        } else {
            fs_rng.absorb_bytes(&to_bytes_le![first_commitments, proof.prover_messages[0]].unwrap());
        }

        let (_, verifier_state) = AHPForR1CS::verifier_first_round(circuit_verifying_key.circuit_info, &mut fs_rng)?;
        // --------------------------------------------------------------------

        // --------------------------------------------------------------------
        // Second round
        let second_commitments = &proof.commitments[1];

        if is_recursion {
            fs_rng.absorb_native_field_elements(&second_commitments);
            if !proof.prover_messages[1].field_elements.is_empty() {
                fs_rng.absorb_nonnative_field_elements(
                    &proof.prover_messages[1].field_elements,
                    OptimizationType::Weight,
                );
            };
        } else {
            fs_rng.absorb_bytes(&to_bytes_le![second_commitments, proof.prover_messages[1]].unwrap());
        }

        let (_, verifier_state) = AHPForR1CS::verifier_second_round(verifier_state, &mut fs_rng)?;
        // --------------------------------------------------------------------

        // --------------------------------------------------------------------
        // Third round
        let third_commitments = &proof.commitments[2];

        if is_recursion {
            fs_rng.absorb_native_field_elements(&third_commitments);
            if !proof.prover_messages[2].field_elements.is_empty() {
                fs_rng.absorb_nonnative_field_elements(
                    &proof.prover_messages[2].field_elements,
                    OptimizationType::Weight,
                );
            };
        } else {
            fs_rng.absorb_bytes(&to_bytes_le![third_commitments, proof.prover_messages[2]].unwrap());
        }

        let verifier_state = AHPForR1CS::verifier_third_round(verifier_state, &mut fs_rng)?;
        // --------------------------------------------------------------------

        // Collect degree bounds for commitments. Indexed polynomials have *no*
        // degree bounds because we know the committed index polynomial has the
        // correct degree.
        let index_info = circuit_verifying_key.circuit_info;
        let degree_bounds = vec![None; circuit_verifying_key.circuit_commitments.len()]
            .into_iter()
            .chain(AHPForR1CS::prover_first_round_degree_bounds(&index_info))
            .chain(AHPForR1CS::prover_second_round_degree_bounds(&index_info))
            .chain(AHPForR1CS::prover_third_round_degree_bounds(&index_info));

        let polynomial_labels: Vec<String> = if is_recursion {
            AHPForR1CS::<TargetField>::polynomial_labels_with_vanishing().collect()
        } else {
            AHPForR1CS::<TargetField>::polynomial_labels().collect()
        };

        // Gather commitments in one vector.
        let commitments: Vec<_> = circuit_verifying_key
            .iter()
            .chain(first_commitments)
            .chain(second_commitments)
            .chain(third_commitments)
            .cloned()
            .zip(polynomial_labels)
            .zip(degree_bounds)
            .map(|((c, l), d)| LabeledCommitment::new(l, c, d))
            .collect();

        let (query_set, verifier_state) = AHPForR1CS::verifier_query_set(verifier_state, &mut fs_rng, is_recursion);

        if is_recursion {
            fs_rng.absorb_nonnative_field_elements(&proof.evaluations, OptimizationType::Weight);
        } else {
            fs_rng.absorb_bytes(&to_bytes_le![&proof.evaluations].unwrap());
        }

        let mut evaluations = Evaluations::new();

        let mut evaluation_labels = Vec::<(String, TargetField)>::new();

        for q in query_set.iter().cloned() {
            if AHPForR1CS::<TargetField>::LC_WITH_ZERO_EVAL.contains(&q.0.as_ref()) {
                evaluations.insert(q, TargetField::zero());
            } else {
                evaluation_labels.push(q);
            }
        }
        evaluation_labels.sort_by(|a, b| a.0.cmp(&b.0));
        for (q, eval) in evaluation_labels.into_iter().zip(&proof.evaluations) {
            evaluations.insert(q, *eval);
        }

        let lc_s =
            AHPForR1CS::construct_linear_combinations(&public_input, &evaluations, &verifier_state, is_recursion)?;

        let evaluations_are_correct = if is_recursion {
            let num_open_challenges: usize = 7;

            let mut opening_challenges = Vec::new();
            opening_challenges.append(&mut fs_rng.squeeze_128_bits_nonnative_field_elements(num_open_challenges)?);

            let opening_challenges_f = |i| opening_challenges[i as usize];

            PC::check_combinations_individual_opening_challenges(
                &circuit_verifying_key.verifier_key,
                &lc_s,
                &commitments,
                &query_set,
                &evaluations,
                &proof.pc_proof,
                &opening_challenges_f,
                &mut fs_rng,
            )?
        } else {
            let opening_challenge: TargetField = fs_rng.squeeze_128_bits_nonnative_field_elements(1)?[0];

            PC::check_combinations(
                &circuit_verifying_key.verifier_key,
                &lc_s,
                &commitments,
                &query_set,
                &evaluations,
                &proof.pc_proof,
                opening_challenge,
                &mut fs_rng,
            )?
        };

        if !evaluations_are_correct {
            eprintln!("PC::Check failed");
        }
        end_timer!(verifier_time, || format!(
            " PC::Check for AHP Verifier linear equations: {}",
            evaluations_are_correct
        ));
        Ok(evaluations_are_correct)
    }

    /// Verify that a proof for the constraint system defined by `C` asserts that
    /// all constraints are satisfied using the prepared verifying key.
    pub fn prepared_verify(
        prepared_vk: &PreparedCircuitVerifyingKey<TargetField, BaseField, PC>,
        public_input: &[TargetField],
<<<<<<< HEAD
        proof: &Proof<TargetField, PC>,
=======
        proof: &Proof<TargetField, BaseField, PC>,
>>>>>>> 56d266ab
    ) -> Result<bool, MarlinError> {
        Self::verify(&prepared_vk.orig_vk, public_input, proof)
    }
}<|MERGE_RESOLUTION|>--- conflicted
+++ resolved
@@ -72,19 +72,8 @@
     pub fn universal_setup<R: RngCore>(
         max_degree: usize,
         rng: &mut R,
-<<<<<<< HEAD
-    ) -> Result<UniversalSRS<TargetField, PC>, MarlinError> {
-        let max_degree = AHPForR1CS::<TargetField>::max_degree(num_constraints, num_variables, num_non_zero)?;
-        let setup_time = start_timer!(|| {
-            format!(
-                "Marlin::UniversalSetup with max_degree {}, computed for a maximum of {} constraints, {} vars, {} non_zero",
-                max_degree, num_constraints, num_variables, num_non_zero,
-            )
-        });
-=======
     ) -> Result<UniversalSRS<TargetField, BaseField, PC>, MarlinError> {
         let setup_time = start_timer!(|| { format!("Marlin::UniversalSetup with max_degree {}", max_degree,) });
->>>>>>> 56d266ab
 
         let srs = PC::setup(max_degree, rng).map_err(Into::into);
         end_timer!(setup_time);
@@ -97,9 +86,6 @@
     pub fn circuit_specific_setup<C: ConstraintSynthesizer<TargetField>, R: RngCore>(
         c: &C,
         rng: &mut R,
-<<<<<<< HEAD
-    ) -> Result<(CircuitProvingKey<TargetField, PC>, CircuitVerifyingKey<TargetField, PC>), MarlinError> {
-=======
     ) -> Result<
         (
             CircuitProvingKey<TargetField, BaseField, PC>,
@@ -107,7 +93,6 @@
         ),
         MarlinError,
     > {
->>>>>>> 56d266ab
         let index_time = start_timer!(|| "Marlin::CircuitSpecificSetup");
 
         let is_recursion = MM::RECURSION;
@@ -179,9 +164,6 @@
     pub fn circuit_setup<C: ConstraintSynthesizer<TargetField>>(
         universal_srs: &UniversalSRS<TargetField, BaseField, PC>,
         circuit: &C,
-<<<<<<< HEAD
-    ) -> Result<(CircuitProvingKey<TargetField, PC>, CircuitVerifyingKey<TargetField, PC>), MarlinError> {
-=======
     ) -> Result<
         (
             CircuitProvingKey<TargetField, BaseField, PC>,
@@ -189,7 +171,6 @@
         ),
         MarlinError,
     > {
->>>>>>> 56d266ab
         let index_time = start_timer!(|| "Marlin::CircuitSetup");
 
         let is_recursion = MM::RECURSION;
@@ -279,21 +260,7 @@
         circuit: &C,
         terminator: &AtomicBool,
         zk_rng: &mut R,
-<<<<<<< HEAD
-    ) -> Result<Proof<TargetField, PC>, MarlinError> {
-        Self::prove_with_terminator(circuit_proving_key, circuit, &AtomicBool::new(false), zk_rng)
-    }
-
-    /// Same as [`prove`] with an added termination flag, [`terminator`].
-    pub fn prove_with_terminator<C: ConstraintSynthesizer<TargetField>, R: RngCore>(
-        circuit_proving_key: &CircuitProvingKey<TargetField, PC>,
-        circuit: &C,
-        terminator: &AtomicBool,
-        zk_rng: &mut R,
-    ) -> Result<Proof<TargetField, PC>, MarlinError> {
-=======
     ) -> Result<Proof<TargetField, BaseField, PC>, MarlinError> {
->>>>>>> 56d266ab
         let prover_time = start_timer!(|| "Marlin::Prover");
         // TODO: Add check that c is in the correct mode.
 
@@ -620,11 +587,7 @@
     pub fn verify(
         circuit_verifying_key: &CircuitVerifyingKey<TargetField, BaseField, PC>,
         public_input: &[TargetField],
-<<<<<<< HEAD
-        proof: &Proof<TargetField, PC>,
-=======
         proof: &Proof<TargetField, BaseField, PC>,
->>>>>>> 56d266ab
     ) -> Result<bool, MarlinError> {
         let verifier_time = start_timer!(|| "Marlin::Verify");
 
@@ -823,11 +786,7 @@
     pub fn prepared_verify(
         prepared_vk: &PreparedCircuitVerifyingKey<TargetField, BaseField, PC>,
         public_input: &[TargetField],
-<<<<<<< HEAD
-        proof: &Proof<TargetField, PC>,
-=======
         proof: &Proof<TargetField, BaseField, PC>,
->>>>>>> 56d266ab
     ) -> Result<bool, MarlinError> {
         Self::verify(&prepared_vk.orig_vk, public_input, proof)
     }

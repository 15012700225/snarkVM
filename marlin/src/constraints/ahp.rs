--- conflicted
+++ resolved
@@ -18,11 +18,7 @@
 
 use hashbrown::{HashMap, HashSet};
 
-<<<<<<< HEAD
-use snarkvm_algorithms::fft::EvaluationDomain;
-=======
 use snarkvm_algorithms::{crypto_hash::PoseidonDefaultParametersField, fft::EvaluationDomain};
->>>>>>> 56d266ab
 use snarkvm_fields::PrimeField;
 use snarkvm_gadgets::{
     bits::{Boolean, ToBitsLEGadget},
@@ -104,13 +100,8 @@
 /// The AHP gadget.
 pub struct AHPForR1CS<
     TargetField: PrimeField,
-<<<<<<< HEAD
-    BaseField: PrimeField,
-    PC: PolynomialCommitment<TargetField>,
-=======
     BaseField: PrimeField + PoseidonDefaultParametersField,
     PC: PolynomialCommitment<TargetField, BaseField>,
->>>>>>> 56d266ab
     PCG: PCCheckVar<TargetField, PC, BaseField>,
 > {
     field: PhantomData<TargetField>,
@@ -121,13 +112,8 @@
 
 impl<
     TargetField: PrimeField,
-<<<<<<< HEAD
-    BaseField: PrimeField,
-    PC: PolynomialCommitment<TargetField>,
-=======
     BaseField: PrimeField + PoseidonDefaultParametersField,
     PC: PolynomialCommitment<TargetField, BaseField>,
->>>>>>> 56d266ab
     PCG: PCCheckVar<TargetField, PC, BaseField>,
 > AHPForR1CS<TargetField, BaseField, PC, PCG>
 {

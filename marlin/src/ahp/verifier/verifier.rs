// Copyright (C) 2019-2021 Aleo Systems Inc.
// This file is part of the snarkVM library.

// The snarkVM library is free software: you can redistribute it and/or modify
// it under the terms of the GNU General Public License as published by
// the Free Software Foundation, either version 3 of the License, or
// (at your option) any later version.

// The snarkVM library is distributed in the hope that it will be useful,
// but WITHOUT ANY WARRANTY; without even the implied warranty of
// MERCHANTABILITY or FITNESS FOR A PARTICULAR PURPOSE. See the
// GNU General Public License for more details.

// You should have received a copy of the GNU General Public License
// along with the snarkVM library. If not, see <https://www.gnu.org/licenses/>.

use crate::{
    ahp::{
        indexer::CircuitInfo,
        verifier::{VerifierFirstMessage, VerifierSecondMessage, VerifierState},
        AHPError,
        AHPForR1CS,
    },
    traits::FiatShamirRng,
};
use snarkvm_algorithms::fft::EvaluationDomain;
use snarkvm_fields::PrimeField;
use snarkvm_gadgets::nonnative::params::OptimizationType;
use snarkvm_r1cs::errors::SynthesisError;

use snarkvm_polycommit::QuerySet;

use rand_core::RngCore;

impl<TargetField: PrimeField> AHPForR1CS<TargetField> {
    /// Output the first message and next round state.
    pub fn verifier_first_round<BaseField: PrimeField, R: FiatShamirRng<TargetField, BaseField>>(
        index_info: CircuitInfo<TargetField>,
        fs_rng: &mut R,
    ) -> Result<(VerifierFirstMessage<TargetField>, VerifierState<TargetField>), AHPError> {
        // Check that the R1CS is a square matrix.
        if index_info.num_constraints != index_info.num_variables {
            return Err(AHPError::NonSquareMatrix);
        }

        let domain_h =
            EvaluationDomain::new(index_info.num_constraints).ok_or(SynthesisError::PolynomialDegreeTooLarge)?;

        let domain_k =
            EvaluationDomain::new(index_info.num_non_zero).ok_or(SynthesisError::PolynomialDegreeTooLarge)?;

        let elems = fs_rng.squeeze_nonnative_field_elements(4, OptimizationType::Weight)?;
        let alpha = elems[0];
        let eta_a = elems[1];
        let eta_b = elems[2];
        let eta_c = elems[3];
        assert!(!domain_h.evaluate_vanishing_polynomial(alpha).is_zero());

        let message = VerifierFirstMessage {
            alpha,
            eta_a,
            eta_b,
            eta_c,
        };

        let new_state = VerifierState {
            domain_h,
            domain_k,
            first_round_message: Some(message),
            second_round_message: None,
            gamma: None,
        };

        Ok((message, new_state))
    }

    /// Output the second message and next round state.
    pub fn verifier_second_round<BaseField: PrimeField, R: FiatShamirRng<TargetField, BaseField>>(
        mut state: VerifierState<TargetField>,
        fs_rng: &mut R,
    ) -> Result<(VerifierSecondMessage<TargetField>, VerifierState<TargetField>), AHPError> {
        let elems = fs_rng.squeeze_nonnative_field_elements(1, OptimizationType::Weight)?;
        let beta = elems[0];
        assert!(!state.domain_h.evaluate_vanishing_polynomial(beta).is_zero());

        let message = VerifierSecondMessage { beta };
        state.second_round_message = Some(message);

        Ok((message, state))
    }

    /// Output the third message and next round state.
    pub fn verifier_third_round<BaseField: PrimeField, R: FiatShamirRng<TargetField, BaseField>>(
        mut state: VerifierState<TargetField>,
        fs_rng: &mut R,
    ) -> Result<VerifierState<TargetField>, AHPError> {
        let elems = fs_rng.squeeze_nonnative_field_elements(1, OptimizationType::Weight)?;
        let gamma = elems[0];

        state.gamma = Some(gamma);
        Ok(state)
    }

    /// Output the query state and next round state.
    pub fn verifier_query_set<'a, 'b, R: RngCore>(
        state: VerifierState<TargetField>,
        _: &'a mut R,
        with_vanishing: bool,
    ) -> (QuerySet<'b, TargetField>, VerifierState<TargetField>) {
        let alpha = state.first_round_message.unwrap().alpha;
        let beta = state.second_round_message.unwrap().beta;
        let gamma = state.gamma.unwrap();

        let mut query_set = QuerySet::new();
        // For the first linear combination
        // Outer sumcheck test:
        //   s(beta) + r(alpha, beta) * (sum_M eta_M z_M(beta)) - t(beta) * z(beta)
        // = h_1(beta) * v_H(beta) + beta * g_1(beta)
        //
        // Note that z is the interpolation of x || w, so it equals x + v_X * w
        // We also use an optimization: instead of explicitly calculating z_c, we
        // use the "virtual oracle" z_b * z_c
        //
        // LinearCombination::new(
        //      outer_sumcheck
        //      vec![
        //          (F::one(), "mask_poly".into()),
        //
        //          (r_alpha_at_beta * (eta_a + eta_c * z_b_at_beta), "z_a".into()),
        //          (r_alpha_at_beta * eta_b * z_b_at_beta, LCTerm::One),
        //
        //          (-t_at_beta * v_X_at_beta, "w".into()),
        //          (-t_at_beta * x_at_beta, LCTerm::One),
        //
        //          (-v_H_at_beta, "h_1".into()),
        //          (-beta * g_1_at_beta, LCTerm::One),
        //      ],
        //  )
        //  LinearCombination::new("z_b", vec![(F::one(), z_b)])
        //  LinearCombination::new("g_1", vec![(F::one(), g_1)], rhs::new(g_1_at_beta))
        //  LinearCombination::new("t", vec![(F::one(), t)])
        query_set.insert(("g_1".into(), beta));
        query_set.insert(("z_b".into(), beta));
        query_set.insert(("t".into(), beta));
        query_set.insert(("outer_sumcheck".into(), beta));

        // For the second linear combination
        // Inner sumcheck test:
        //   h_2(gamma) * v_K(gamma)
        // = a(gamma) - b(gamma) * (gamma g_2(gamma) + t(beta) / |K|)
        //
        // where
        //   a(X) := sum_M (eta_M v_H(beta) v_H(alpha) val_M(X))
        //   b(X) := (beta - row(X)) (alpha - col(X))
        //
        // LinearCombination::new("g_2", vec![(F::one(), g_2)]);
        //
        // LinearCombination::new(
        //     "denom".into(),
        //     vec![
        //         (alpha * beta, LCTerm::One),
        //         (-alpha, "row"),
        //         (-beta, "col"),
        //         (F::one(), "row_col"),
        // ]);
        //
        // LinearCombination::new(
        //     "a_poly".into(),
        //     vec![
        //          (eta_a * "a_val".into()),
        //          (eta_b * "b_val".into()),
        //          (eta_c * "c_val".into()),
        //      ],
        //  )
        //
        // let v_H_at_alpha = domain_h.evaluate_vanishing_polynomial(alpha);
        // let v_H_at_beta = domain_h.evaluate_vanishing_polynomial(beta);
        // let v_K_at_gamma = domain_k.evaluate_vanishing_polynomial(gamma);
        //
        // let a_poly_lc *= v_H_at_alpha * v_H_at_beta;
        // let b_lc = denom
        // let h_lc = LinearCombination::new("b_poly", vec![(v_K_at_gamma, "h_2")]);
        //
        // // This LC is the only one that is evaluated:
        // let inner_sumcheck = a_poly_lc - (b_lc * (gamma * g_2_at_gamma + (t_at_beta / &k_size))) - h_lc
        // main_lc.set_label("inner_sumcheck");
<<<<<<< HEAD
        query_set.insert(("g_2".into(), gamma));
        query_set.insert(("a_denom".into(), gamma));
        query_set.insert(("b_denom".into(), gamma));
        query_set.insert(("c_denom".into(), gamma));
        query_set.insert(("inner_sumcheck".into(), gamma));
=======
        query_set.insert(("g_2".into(), ("gamma".into(), gamma)));
        query_set.insert(("inner_sumcheck".into(), ("gamma".into(), gamma)));
>>>>>>> 56d266ab

        if with_vanishing {
            query_set.insert(("vanishing_poly_h_alpha".into(), alpha));
            query_set.insert(("vanishing_poly_h_beta".into(), beta));
            query_set.insert(("vanishing_poly_k_gamma".into(), gamma));
        }

        (query_set, state)
    }
}<|MERGE_RESOLUTION|>--- conflicted
+++ resolved
@@ -184,16 +184,8 @@
         // // This LC is the only one that is evaluated:
         // let inner_sumcheck = a_poly_lc - (b_lc * (gamma * g_2_at_gamma + (t_at_beta / &k_size))) - h_lc
         // main_lc.set_label("inner_sumcheck");
-<<<<<<< HEAD
-        query_set.insert(("g_2".into(), gamma));
-        query_set.insert(("a_denom".into(), gamma));
-        query_set.insert(("b_denom".into(), gamma));
-        query_set.insert(("c_denom".into(), gamma));
-        query_set.insert(("inner_sumcheck".into(), gamma));
-=======
         query_set.insert(("g_2".into(), ("gamma".into(), gamma)));
         query_set.insert(("inner_sumcheck".into(), ("gamma".into(), gamma)));
->>>>>>> 56d266ab
 
         if with_vanishing {
             query_set.insert(("vanishing_poly_h_alpha".into(), alpha));

// Copyright (C) 2019-2021 Aleo Systems Inc.
// This file is part of the snarkVM library.

// The snarkVM library is free software: you can redistribute it and/or modify
// it under the terms of the GNU General Public License as published by
// the Free Software Foundation, either version 3 of the License, or
// (at your option) any later version.

// The snarkVM library is distributed in the hope that it will be useful,
// but WITHOUT ANY WARRANTY; without even the implied warranty of
// MERCHANTABILITY or FITNESS FOR A PARTICULAR PURPOSE. See the
// GNU General Public License for more details.

// You should have received a copy of the GNU General Public License
// along with the snarkVM library. If not, see <https://www.gnu.org/licenses/>.

use std::fmt;

use crate::{ir, Value};

<<<<<<< HEAD
use anyhow::{anyhow, Result};
=======
use anyhow::*;
use serde::Serialize;
>>>>>>> 16c44384

use super::decode_control_u32;

#[derive(Debug, Clone, PartialEq, Serialize)]
pub struct QueryData<const N: usize> {
    pub destination: u32,
    pub values: Vec<Value>,
}

impl<const N: usize> fmt::Display for QueryData<N> {
    fn fmt(&self, f: &mut fmt::Formatter<'_>) -> fmt::Result {
        write!(f, "&v{}", self.destination)?;
        for value in &self.values {
            write!(f, ", {}", value)?;
        }
        Ok(())
    }
}

pub type UnaryData = QueryData<1>;
pub type BinaryData = QueryData<2>;

impl<const N: usize> QueryData<N> {
    pub(crate) fn decode(operands: Vec<ir::Operand>) -> Result<Self> {
        if operands.len() != N + 1 {
            return Err(anyhow!("illegal operand count for VarData: {}", operands.len()));
        }
        let mut operands = operands.into_iter();
        let destination = decode_control_u32(operands.next().unwrap())?;
        let values = operands.map(Value::decode).collect::<Result<Vec<Value>>>()?;
        Ok(Self { destination, values })
    }

    pub(crate) fn encode(&self) -> Vec<ir::Operand> {
        let mut operands = vec![];
        operands.push(ir::Operand {
            u32: Some(ir::U32 { u32: self.destination }),
            ..Default::default()
        });
        for value in self.values.iter() {
            operands.push(value.encode());
        }
        operands
    }
}<|MERGE_RESOLUTION|>--- conflicted
+++ resolved
@@ -18,12 +18,8 @@
 
 use crate::{ir, Value};
 
-<<<<<<< HEAD
 use anyhow::{anyhow, Result};
-=======
-use anyhow::*;
 use serde::Serialize;
->>>>>>> 16c44384
 
 use super::decode_control_u32;
 

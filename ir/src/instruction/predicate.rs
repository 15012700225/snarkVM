--- conflicted
+++ resolved
@@ -18,12 +18,8 @@
 
 use crate::{ir, Value};
 
-<<<<<<< HEAD
 use anyhow::{anyhow, Result};
-=======
-use anyhow::*;
 use serde::Serialize;
->>>>>>> 16c44384
 
 #[derive(Debug, Clone, PartialEq, Serialize)]
 pub struct PredicateData<const N: usize> {

--- conflicted
+++ resolved
@@ -13,19 +13,6 @@
 
 // You should have received a copy of the GNU General Public License
 // along with the snarkVM library. If not, see <https://www.gnu.org/licenses/>.
-
-use std::{borrow::Borrow, marker::PhantomData};
-
-use itertools::Itertools;
-
-use snarkvm_algorithms::{
-    crypto_hash::PoseidonDefaultParametersField,
-    encryption::{GroupEncryption, GroupEncryptionParameters, GroupEncryptionPublicKey},
-};
-use snarkvm_curves::traits::{Group, ProjectiveCurve};
-use snarkvm_fields::{Field, PrimeField, ToConstraintField};
-use snarkvm_r1cs::{errors::SynthesisError, ConstraintSystem};
-use snarkvm_utilities::{to_bytes_le, CanonicalDeserialize, CanonicalSerialize, ToBytes};
 
 use crate::{
     bits::{Boolean, ToBytesGadget},
@@ -38,7 +25,20 @@
         integers::integer::Integer,
     },
 };
-use snarkvm_curves::AffineCurve;
+use snarkvm_algorithms::{
+    crypto_hash::PoseidonDefaultParametersField,
+    encryption::{GroupEncryption, GroupEncryptionParameters, GroupEncryptionPublicKey},
+};
+use snarkvm_curves::{
+    traits::{Group, ProjectiveCurve},
+    AffineCurve,
+};
+use snarkvm_fields::{Field, PrimeField, ToConstraintField};
+use snarkvm_r1cs::{errors::SynthesisError, ConstraintSystem};
+use snarkvm_utilities::{to_bytes_le, CanonicalDeserialize, CanonicalSerialize, ToBytes};
+
+use itertools::Itertools;
+use std::{borrow::Borrow, marker::PhantomData};
 
 /// Group encryption parameters gadget
 #[derive(Clone, Debug, PartialEq, Eq)]
@@ -482,14 +482,8 @@
 }
 
 impl<
-<<<<<<< HEAD
     G: ProjectiveCurve,
-    SG: Group + CanonicalSerialize + CanonicalDeserialize,
-    D: Digest + Send + Sync,
-=======
-    G: Group + ProjectiveCurve,
     SG: Group + CanonicalSerialize + CanonicalDeserialize + AffineCurve,
->>>>>>> 4cc33f87
     F: PrimeField,
     GG: CompressedGroupGadget<G, F>,
 > EncryptionGadget<GroupEncryption<G, SG>, F> for GroupEncryptionGadget<G, F, GG>

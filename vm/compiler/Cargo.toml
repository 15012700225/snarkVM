[package]
name = "snarkvm-compiler"
version = "0.9.0"
authors = [ "The Aleo Team <hello@aleo.org>" ]
description = "Compiler for a decentralized virtual machine"
homepage = "https://aleo.org"
repository = "https://github.com/AleoHQ/snarkVM"
keywords = [
  "aleo",
  "cryptography",
  "blockchain",
  "decentralized",
  "zero-knowledge"
]
categories = [
  "compilers",
  "cryptography",
  "mathematics",
  "wasm",
  "web-programming"
]
include = [ "Cargo.toml", "src", "README.md", "LICENSE.md" ]
license = "GPL-3.0"
edition = "2021"

[[bench]]
<<<<<<< HEAD
name = "storage_root"
path = "benches/storage/storage_root.rs"
=======
name = "block"
path = "benches/block.rs"
>>>>>>> 60865abf
harness = false

[dependencies.circuit]
package = "snarkvm-circuit"
path = "../../circuit"
version = "0.9.0"

[dependencies.console]
package = "snarkvm-console"
path = "../../console"
version = "0.9.0"

[dependencies.snarkvm-algorithms]
path = "../../algorithms"
version = "0.9.0"

[dependencies.snarkvm-curves]
path = "../../curves"
version = "0.9.0"

[dependencies.snarkvm-fields]
path = "../../fields"
version = "0.9.0"

[dependencies.snarkvm-parameters]
path = "../../parameters"
version = "0.9.0"

[dependencies.snarkvm-utilities]
path = "../../utilities"
version = "0.9.0"
default-features = false

[dependencies.anyhow]
version = "1.0.64"

[dependencies.colored]
version = "2"

[dependencies.indexmap]
version = "1.8"
features = [ "serde", "rayon" ]

[dependencies.once_cell]
version = "1.13"

[dependencies.parking_lot]
version = "0.12"

[dependencies.paste]
version = "1.0.9"

[dependencies.rand]
version = "0.8"

[dependencies.rayon]
version = "1"
optional = true

[dependencies.serde]
version = "1.0"

[dependencies.serde_json]
version = "1.0"

[dependencies.time]
version = "0.3.15"

[dependencies.tracing]
version = "0.1"

[dev-dependencies.bincode]
version = "1.3"

[dev-dependencies.criterion]
<<<<<<< HEAD
version = "0.4"
=======
version = "0.4.0"
>>>>>>> 60865abf

[dev-dependencies.regex]
version = "1.6"

[dev-dependencies.tracing-test]
version = "0.2"

[features]
default = [ "parallel" ]
parallel = [
  "rayon",
  "snarkvm-fields/parallel",
  "snarkvm-utilities/parallel"
]
aleo-cli = [ ]<|MERGE_RESOLUTION|>--- conflicted
+++ resolved
@@ -24,13 +24,13 @@
 edition = "2021"
 
 [[bench]]
-<<<<<<< HEAD
+name = "block"
+path = "benches/block.rs"
+harness = false
+
+[[bench]]
 name = "storage_root"
 path = "benches/storage/storage_root.rs"
-=======
-name = "block"
-path = "benches/block.rs"
->>>>>>> 60865abf
 harness = false
 
 [dependencies.circuit]
@@ -106,11 +106,7 @@
 version = "1.3"
 
 [dev-dependencies.criterion]
-<<<<<<< HEAD
-version = "0.4"
-=======
 version = "0.4.0"
->>>>>>> 60865abf
 
 [dev-dependencies.regex]
 version = "1.6"

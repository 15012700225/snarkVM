--- conflicted
+++ resolved
@@ -195,18 +195,7 @@
         };
 
         // Construct the response.
-<<<<<<< HEAD
-        Response::new(
-            transition_id,
-            output_records,
-            encryption_randomness,
-            value_balance,
-            events,
-            program,
-        )
-=======
-        Response::new(transition_id, output_records, encryption_randomness, value_balance, events)
->>>>>>> b44cee14
+        Response::new(transition_id, output_records, encryption_randomness, value_balance, events, program)
     }
 }
 

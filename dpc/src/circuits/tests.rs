// Copyright (C) 2019-2021 Aleo Systems Inc.
// This file is part of the snarkVM library.

// The snarkVM library is free software: you can redistribute it and/or modify
// it under the terms of the GNU General Public License as published by
// the Free Software Foundation, either version 3 of the License, or
// (at your option) any later version.

// The snarkVM library is distributed in the hope that it will be useful,
// but WITHOUT ANY WARRANTY; without even the implied warranty of
// MERCHANTABILITY or FITNESS FOR A PARTICULAR PURPOSE. See the
// GNU General Public License for more details.

// You should have received a copy of the GNU General Public License
// along with the snarkVM library. If not, see <https://www.gnu.org/licenses/>.

use crate::{circuits::*, prelude::*};
use snarkvm_algorithms::prelude::*;
use snarkvm_r1cs::{ConstraintSynthesizer, ConstraintSystem, TestConstraintSystem};
use snarkvm_utilities::ToBytes;

use rand::thread_rng;

fn dpc_execute_circuits_test<N: Network>(expected_inner_num_constraints: usize) {
    let rng = &mut thread_rng();

    let recipient = Account::new(rng);
    let amount = AleoAmount::from_i64(10);
    let request = Request::new_coinbase(recipient.address(), amount, false, rng).unwrap();
    let response = ResponseBuilder::new()
        .add_request(request.clone())
        .add_output(Output::new(recipient.address(), amount, None, None).unwrap())
        .build(rng)
        .unwrap();

    //////////////////////////////////////////////////////////////////////////

    // Fetch the ledger root, serial numbers, and program ID.
    let ledger_root = LedgerTree::<N>::new().unwrap().root();
    let serial_numbers = request.to_serial_numbers().unwrap();
    let program_id = request.to_program_id().unwrap();

    // Fetch the commitments and ciphertexts.
    let commitments = response.commitments();

    // Compute the value balance.
    let mut value_balance = AleoAmount::ZERO;
    for record in request.records().iter().take(N::NUM_INPUT_RECORDS) {
        value_balance = value_balance.add(record.value());
    }
    for record in response.records().iter().take(N::NUM_OUTPUT_RECORDS) {
        value_balance = value_balance.sub(record.value());
    }

    // Compute the local transitions root.
    let local_transitions_root = Transitions::<N>::new().unwrap().root();

    // Compute the transition ID.
    let transition_id = Transition::<N>::compute_transition_id(&serial_numbers, &commitments).unwrap();

    //////////////////////////////////////////////////////////////////////////

    // Construct the inner circuit public and private variables.
    let inner_public =
        InnerPublicVariables::new(transition_id, value_balance, ledger_root, local_transitions_root, program_id);
    let inner_private = InnerPrivateVariables::new(&request, &response).unwrap();

    // Check that the core check constraint system was satisfied.
    let mut inner_cs = TestConstraintSystem::<N::InnerScalarField>::new();

    let inner_circuit = InnerCircuit::new(inner_public, inner_private);
    inner_circuit.generate_constraints(&mut inner_cs.ns(|| "Inner circuit")).unwrap();

    let candidate_inner_num_constraints = inner_cs.num_constraints();

    if !inner_cs.is_satisfied() {
        println!("=========================================================");
        println!("Inner circuit num constraints: {}", candidate_inner_num_constraints);
        println!("Unsatisfied constraints:\n{}", inner_cs.which_is_unsatisfied().unwrap());
        println!("=========================================================");
    }

    println!("=========================================================");
    println!("Inner circuit num constraints: {}", candidate_inner_num_constraints);
    assert_eq!(expected_inner_num_constraints, candidate_inner_num_constraints);
    println!("=========================================================");

    assert!(inner_cs.is_satisfied());

    //////////////////////////////////////////////////////////////////////////

    // Generate inner circuit parameters and proof for verification in the outer circuit.
    let (inner_proving_key, inner_verifying_key) =
        <N as Network>::InnerSNARK::setup(&InnerCircuit::<N>::blank(), &mut SRS::CircuitSpecific(rng)).unwrap();

    // // NOTE: Do not change this to `N::inner_circuit_id()` as that will load the *saved* inner circuit VK.
    // let inner_circuit_id: N::InnerCircuitID = <N as Network>::inner_circuit_id_crh()
    //     .hash_bits(&inner_verifying_key.to_minimal_bits())
    //     .unwrap()
    //     .into();

    let inner_proof = <N as Network>::InnerSNARK::prove(&inner_proving_key, &inner_circuit, rng).unwrap();
    assert_eq!(N::INNER_PROOF_SIZE_IN_BYTES, inner_proof.to_bytes_le().unwrap().len());

    // Verify that the inner circuit proof passes.
    assert!(<N as Network>::InnerSNARK::verify(&inner_verifying_key, &inner_public, &inner_proof).unwrap());

    //////////////////////////////////////////////////////////////////////////

<<<<<<< HEAD
    // Construct the execution.
    let execution = Execution::<N>::from(None, inner_proof.into()).unwrap();
=======
    // Compute the noop execution.
    let execution = Execution::<N>::from(
        *N::noop_program_id(),
        N::noop_program_path().clone(),
        N::noop_circuit_verifying_key().clone(),
        Noop::<N>::new()
            .execute(ProgramPublicVariables::new(transition_id), &NoopPrivateVariables::<N>::new_blank().unwrap())
            .unwrap(),
        inner_proof.into(),
        None,
    )
    .unwrap();
    assert_eq!(N::PROGRAM_PROOF_SIZE_IN_BYTES, N::ProgramProof::to_bytes_le(&execution.program_proof).unwrap().len());
>>>>>>> 5525c106

    // Verify that the program proof passes.
    assert!(execution.verify(&inner_verifying_key, transition_id, value_balance, ledger_root, local_transitions_root,));
}

mod testnet1 {
    use super::*;
    use crate::testnet1::*;

    #[test]
    fn test_dpc_execute_circuits() {
        dpc_execute_circuits_test::<Testnet1>(280246);
    }
}

mod testnet2 {
    use super::*;
    use crate::testnet2::*;

    #[test]
    fn test_dpc_execute_circuits() {
        dpc_execute_circuits_test::<Testnet2>(280246);
    }
}<|MERGE_RESOLUTION|>--- conflicted
+++ resolved
@@ -107,24 +107,8 @@
 
     //////////////////////////////////////////////////////////////////////////
 
-<<<<<<< HEAD
     // Construct the execution.
-    let execution = Execution::<N>::from(None, inner_proof.into()).unwrap();
-=======
-    // Compute the noop execution.
-    let execution = Execution::<N>::from(
-        *N::noop_program_id(),
-        N::noop_program_path().clone(),
-        N::noop_circuit_verifying_key().clone(),
-        Noop::<N>::new()
-            .execute(ProgramPublicVariables::new(transition_id), &NoopPrivateVariables::<N>::new_blank().unwrap())
-            .unwrap(),
-        inner_proof.into(),
-        None,
-    )
-    .unwrap();
-    assert_eq!(N::PROGRAM_PROOF_SIZE_IN_BYTES, N::ProgramProof::to_bytes_le(&execution.program_proof).unwrap().len());
->>>>>>> 5525c106
+    let execution = Execution::<N>::from(None, inner_proof.into(), None).unwrap();
 
     // Verify that the program proof passes.
     assert!(execution.verify(&inner_verifying_key, transition_id, value_balance, ledger_root, local_transitions_root,));

// Copyright (C) 2019-2021 Aleo Systems Inc.
// This file is part of the snarkVM library.

// The snarkVM library is free software: you can redistribute it and/or modify
// it under the terms of the GNU General Public License as published by
// the Free Software Foundation, either version 3 of the License, or
// (at your option) any later version.

// The snarkVM library is distributed in the hope that it will be useful,
// but WITHOUT ANY WARRANTY; without even the implied warranty of
// MERCHANTABILITY or FITNESS FOR A PARTICULAR PURPOSE. See the
// GNU General Public License for more details.

// You should have received a copy of the GNU General Public License
// along with the snarkVM library. If not, see <https://www.gnu.org/licenses/>.

pub mod dpc;
pub use dpc::*;

<<<<<<< HEAD
pub mod universal_parameters;
pub use universal_parameters::*;

pub mod program;
pub use program::*;

pub mod parameters;
=======
pub mod outer_circuit;
pub use outer_circuit::*;

pub mod parameters;

use crate::Parameters;
use snarkvm_gadgets::{bits::Boolean, nonnative::NonNativeFieldVar, traits::algorithms::SNARKVerifierGadget};

/// Trait that stores information about the testnet2 DPC scheme.
pub trait Testnet2Components: Parameters {
    /// SNARK Verifier gadget for the inner circuit.
    type InnerSNARKGadget: SNARKVerifierGadget<Self::InnerSNARK, Input = Vec<Boolean>>;

    // TODO (raychu86): Look into properly declaring a proper input. i.e. Self::MarlinInputGadget.
    /// Program SNARK verifier gadget for Aleo applications.
    type ProgramSNARKGadget: SNARKVerifierGadget<
        Self::ProgramSNARK,
        Input = NonNativeFieldVar<Self::InnerScalarField, Self::OuterScalarField>,
    >;
}
>>>>>>> f97a5291
<|MERGE_RESOLUTION|>--- conflicted
+++ resolved
@@ -17,33 +17,7 @@
 pub mod dpc;
 pub use dpc::*;
 
-<<<<<<< HEAD
 pub mod universal_parameters;
 pub use universal_parameters::*;
 
-pub mod program;
-pub use program::*;
-
-pub mod parameters;
-=======
-pub mod outer_circuit;
-pub use outer_circuit::*;
-
-pub mod parameters;
-
-use crate::Parameters;
-use snarkvm_gadgets::{bits::Boolean, nonnative::NonNativeFieldVar, traits::algorithms::SNARKVerifierGadget};
-
-/// Trait that stores information about the testnet2 DPC scheme.
-pub trait Testnet2Components: Parameters {
-    /// SNARK Verifier gadget for the inner circuit.
-    type InnerSNARKGadget: SNARKVerifierGadget<Self::InnerSNARK, Input = Vec<Boolean>>;
-
-    // TODO (raychu86): Look into properly declaring a proper input. i.e. Self::MarlinInputGadget.
-    /// Program SNARK verifier gadget for Aleo applications.
-    type ProgramSNARKGadget: SNARKVerifierGadget<
-        Self::ProgramSNARK,
-        Input = NonNativeFieldVar<Self::InnerScalarField, Self::OuterScalarField>,
-    >;
-}
->>>>>>> f97a5291
+pub mod parameters;
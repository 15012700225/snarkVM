// Copyright (C) 2019-2021 Aleo Systems Inc.
// This file is part of the snarkVM library.

// The snarkVM library is free software: you can redistribute it and/or modify
// it under the terms of the GNU General Public License as published by
// the Free Software Foundation, either version 3 of the License, or
// (at your option) any later version.

// The snarkVM library is distributed in the hope that it will be useful,
// but WITHOUT ANY WARRANTY; without even the implied warranty of
// MERCHANTABILITY or FITNESS FOR A PARTICULAR PURPOSE. See the
// GNU General Public License for more details.

// You should have received a copy of the GNU General Public License
// along with the snarkVM library. If not, see <https://www.gnu.org/licenses/>.

use crate::{AleoAmount, BlockError, DecryptionKey, Network, Record, Transaction};
use snarkvm_algorithms::merkle_tree::*;
use snarkvm_utilities::{has_duplicates, FromBytes, FromBytesDeserializer, ToBytes, ToBytesSerializer};

use anyhow::{anyhow, Result};
use rayon::prelude::*;
use serde::{
    de,
    ser::{self, SerializeStruct},
    Deserialize,
    Deserializer,
    Serialize,
    Serializer,
};
use std::{
    fmt,
    io::{Read, Result as IoResult, Write},
    ops::Deref,
    str::FromStr,
    sync::Arc,
};

#[derive(Derivative)]
#[derivative(
    Clone(bound = "N: Network"),
    Debug(bound = "N: Network"),
    PartialEq(bound = "N: Network"),
    Eq(bound = "N: Network")
)]
pub struct Transactions<N: Network> {
    /// The list of transactions included in a block.
    transactions: Vec<Transaction<N>>,
    /// A Merkle tree composed of transaction IDs at the leaves.
    #[derivative(Debug = "ignore", PartialEq = "ignore")]
    tree: Arc<MerkleTree<N::TransactionsRootParameters>>,
}

impl<N: Network> Transactions<N> {
    /// Initializes from a given transactions list.
    pub fn from(transactions: &[Transaction<N>]) -> Result<Self, BlockError> {
        // Compute the transactions tree.
        let tree = MerkleTree::<N::TransactionsRootParameters>::new(
            Arc::new(N::transactions_root_parameters().clone()),
            &transactions.iter().map(Transaction::transaction_id).collect::<Vec<_>>(),
        )?;

        // Construct the transactions struct.
        let transactions = Self { transactions: transactions.to_vec(), tree: Arc::new(tree) };

        // Ensure the list of transactions are valid.
        match transactions.is_valid() {
            true => Ok(transactions),
            false => Err(anyhow!("Failed to initialize the transactions list").into()),
        }
    }

    /// Returns `true` if the transactions are well-formed.
    pub fn is_valid(&self) -> bool {
        // Ensure the transactions list is not empty.
        if self.transactions.is_empty() {
            eprintln!("Cannot process validity checks on an empty transactions list");
            return false;
        }

        // Ensure each transaction is well-formed.
        if !self.transactions.as_parallel_slice().par_iter().all(Transaction::is_valid) {
            eprintln!("Invalid transaction found in the transactions list");
            return false;
        }

        // Ensure there are no duplicate serial numbers.
        if has_duplicates(self.transactions.iter().flat_map(Transaction::serial_numbers)) {
            eprintln!("Found duplicate serial numbers in the transactions list");
            return false;
        }

        // Ensure there are no duplicate commitments.
        if has_duplicates(self.transactions.iter().flat_map(Transaction::commitments)) {
            eprintln!("Found duplicate commitments in the transactions list");
            return false;
        }

        // Ensure there is 1 coinbase transaction.
        let num_coinbase = self.transactions.iter().filter(|t| t.value_balance().is_negative()).count();
        if num_coinbase != 1 {
            eprintln!("Block must have exactly 1 coinbase transaction, found {}", num_coinbase);
            return false;
        }

        true
    }

    /// Returns the transaction IDs, by constructing a flattened list of transaction IDs from all transactions.
    pub fn transaction_ids(&self) -> impl Iterator<Item = N::TransactionID> + '_ {
        self.transactions.iter().map(Transaction::transaction_id)
    }

    /// Returns the transition IDs, by constructing a flattened list of transition IDs from all transactions.
    pub fn transition_ids(&self) -> impl Iterator<Item = N::TransitionID> + '_ {
        self.transactions.iter().flat_map(Transaction::transition_ids)
    }

    /// Returns the ledger roots, by constructing a flattened list of ledger roots from all transactions.
    pub fn ledger_roots(&self) -> impl Iterator<Item = N::LedgerRoot> + '_ {
        self.transactions.iter().map(Transaction::ledger_root)
    }

    /// Returns the serial numbers, by constructing a flattened list of serial numbers from all transactions.
    pub fn serial_numbers(&self) -> impl Iterator<Item = &N::SerialNumber> + '_ {
        self.transactions.iter().flat_map(Transaction::serial_numbers)
    }

    /// Returns the commitments, by constructing a flattened list of commitments from all transactions.
    pub fn commitments(&self) -> impl Iterator<Item = &N::Commitment> + '_ {
        self.transactions.iter().flat_map(Transaction::commitments)
    }

    /// Returns the net value balance, by summing the value balance from all transactions.
    pub fn net_value_balance(&self) -> AleoAmount {
        self.transactions.iter().map(Transaction::value_balance).fold(AleoAmount::ZERO, |a, b| a.add(b))
    }

    /// Returns the total transaction fees, by summing the value balance from all positive transactions.
    /// Note - this amount does *not* include the block reward.
    pub fn transaction_fees(&self) -> AleoAmount {
        self.transactions
            .iter()
            .filter_map(|t| match t.value_balance().is_negative() {
                true => None,
                false => Some(t.value_balance()),
            })
            .fold(AleoAmount::ZERO, |a, b| a.add(b))
    }

    /// Returns the coinbase transaction for the block.
    pub fn to_coinbase_transaction(&self) -> Result<Transaction<N>> {
        // Filter out all transactions with a positive value balance.
        let coinbase_transaction: Vec<_> = self.iter().filter(|t| t.value_balance().is_negative()).collect();

        // Ensure there is exactly 1 coinbase transaction.
        let num_coinbase = coinbase_transaction.len();
        match num_coinbase == 1 {
            true => Ok(coinbase_transaction[0].clone()),
            false => Err(anyhow!("Block must have 1 coinbase transaction, found {}", num_coinbase)),
        }
    }

    /// Returns the transactions root, by computing the root for a Merkle tree of the transaction IDs.
    pub fn transactions_root(&self) -> N::TransactionsRoot {
        (*self.tree.root()).into()
    }

    /// Returns an inclusion proof for the transactions tree.
    pub fn to_transactions_inclusion_proof(
        &self,
        index: usize,
        leaf: impl ToBytes,
    ) -> Result<MerklePath<N::TransactionsRootParameters>> {
        Ok(self.tree.generate_proof(index, &leaf)?)
    }

    /// Returns records from the transactions belonging to the given account view key.
    pub fn to_decrypted_records<'a>(
        &'a self,
        decryption_key: &'a DecryptionKey<N>,
    ) -> impl Iterator<Item = Record<N>> + 'a {
        self.transactions.iter().flat_map(move |transaction| transaction.to_decrypted_records(decryption_key))
    }
}

impl<N: Network> FromBytes for Transactions<N> {
    #[inline]
    fn read_le<R: Read>(mut reader: R) -> IoResult<Self> {
        let num_transactions: u16 = FromBytes::read_le(&mut reader)?;
        let mut transactions = Vec::with_capacity(num_transactions as usize);
        for _ in 0..num_transactions {
            transactions.push(FromBytes::read_le(&mut reader)?);
        }
        Ok(Self::from(&transactions)?)
    }
}

impl<N: Network> ToBytes for Transactions<N> {
    #[inline]
    fn write_le<W: Write>(&self, mut writer: W) -> IoResult<()> {
        match self.is_valid() {
            true => {
                (self.transactions.len() as u16).write_le(&mut writer)?;
                for transaction in &self.transactions {
                    transaction.write_le(&mut writer)?;
                }
                Ok(())
            }
            false => Err(BlockError::Message("Invalid transactions list".to_string()).into()),
        }
    }
}

impl<N: Network> FromStr for Transactions<N> {
    type Err = anyhow::Error;

    fn from_str(transactions: &str) -> Result<Self, Self::Err> {
        Ok(serde_json::from_str(transactions)?)
    }
}

impl<N: Network> fmt::Display for Transactions<N> {
    fn fmt(&self, f: &mut fmt::Formatter) -> fmt::Result {
        write!(f, "{}", serde_json::to_string(self).map_err::<fmt::Error, _>(ser::Error::custom)?)
    }
}

impl<N: Network> Serialize for Transactions<N> {
    fn serialize<S: Serializer>(&self, serializer: S) -> Result<S::Ok, S::Error> {
        match serializer.is_human_readable() {
            true => {
                let mut transactions = serializer.serialize_struct("Transactions", 1)?;
                transactions.serialize_field("transactions", &self.transactions)?;
                transactions.end()
            }
            false => ToBytesSerializer::serialize_with_size_encoding(self, serializer),
        }
    }
}

impl<'de, N: Network> Deserialize<'de> for Transactions<N> {
    fn deserialize<D: Deserializer<'de>>(deserializer: D) -> Result<Self, D::Error> {
        match deserializer.is_human_readable() {
            true => {
                let transactions = serde_json::Value::deserialize(deserializer)?;
                let transactions: Vec<_> =
                    serde_json::from_value(transactions["transactions"].clone()).map_err(de::Error::custom)?;
                Ok(Self::from(&transactions).map_err(de::Error::custom)?)
            }
            false => FromBytesDeserializer::<Self>::deserialize_with_size_encoding(deserializer, "transactions"),
        }
    }
}

impl<N: Network> Deref for Transactions<N> {
    type Target = Vec<Transaction<N>>;

    fn deref(&self) -> &Self::Target {
        &self.transactions
    }
}

#[cfg(test)]
mod tests {
    use super::*;
    use crate::{testnet2::Testnet2, Account, AccountScheme};
    use rand::thread_rng;

    #[test]
    fn test_to_decrypted_records() {
        let rng = &mut thread_rng();
        let account = Account::<Testnet2>::new(rng);

        // Craft a transaction with 1 coinbase record.
        let (transaction, expected_record) =
            Transaction::new_coinbase(account.address(), AleoAmount(1234), true, rng).unwrap();

        // Craft a Transactions struct with 1 coinbase record.
        let transactions = Transactions::from(&[transaction]).unwrap();
        let decrypted_records =
            transactions.to_decrypted_records(&account.view_key().into()).collect::<Vec<Record<Testnet2>>>();
        assert_eq!(decrypted_records.len(), 1); // Excludes dummy records upon decryption.

        let candidate_record = decrypted_records.first().unwrap();
        assert_eq!(&expected_record, candidate_record);
        assert_eq!(expected_record.owner(), candidate_record.owner());
        assert_eq!(expected_record.value(), candidate_record.value());
        assert_eq!(expected_record.payload(), candidate_record.payload());
        assert_eq!(expected_record.program_id(), candidate_record.program_id());
    }

    #[test]
    fn test_duplicate_transactions() {
        // Fetch any transaction.
        let transaction = Testnet2::genesis_block().to_coinbase_transaction().unwrap();
        // Duplicate the transaction, and ensure it errors.
        assert!(Transactions::from(&[transaction.clone(), transaction]).is_err());
    }

    #[test]
    fn test_transactions_serde_json() {
        let expected_transactions = Testnet2::genesis_block().transactions().clone();

        // Serialize
        let expected_string = expected_transactions.to_string();
        let candidate_string = serde_json::to_string(&expected_transactions).unwrap();
<<<<<<< HEAD
        assert_eq!(
            1006024,
            candidate_string.len(),
            "Update me if serialization has changed"
        );
=======
        assert_eq!(1006491, candidate_string.len(), "Update me if serialization has changed");
>>>>>>> b44cee14
        assert_eq!(expected_string, candidate_string);

        // Deserialize
        assert_eq!(expected_transactions, Transactions::<Testnet2>::from_str(&candidate_string).unwrap());
        assert_eq!(expected_transactions, serde_json::from_str(&candidate_string).unwrap());
    }

    #[test]
    fn test_transactions_bincode() {
        let expected_transactions = Testnet2::genesis_block().transactions().clone();

        // Serialize
        let expected_bytes = expected_transactions.to_bytes_le().unwrap();
        let candidate_bytes = bincode::serialize(&expected_transactions).unwrap();
<<<<<<< HEAD
        assert_eq!(502756, expected_bytes.len(), "Update me if serialization has changed");
=======
        assert_eq!(503010, expected_bytes.len(), "Update me if serialization has changed");
>>>>>>> b44cee14
        // TODO (howardwu): Serialization - Handle the inconsistency between ToBytes and Serialize (off by a length encoding).
        assert_eq!(&expected_bytes[..], &candidate_bytes[8..]);

        // Deserialize
        assert_eq!(expected_transactions, Transactions::<Testnet2>::read_le(&expected_bytes[..]).unwrap());
        assert_eq!(expected_transactions, bincode::deserialize(&candidate_bytes[..]).unwrap());
    }
}<|MERGE_RESOLUTION|>--- conflicted
+++ resolved
@@ -305,15 +305,7 @@
         // Serialize
         let expected_string = expected_transactions.to_string();
         let candidate_string = serde_json::to_string(&expected_transactions).unwrap();
-<<<<<<< HEAD
-        assert_eq!(
-            1006024,
-            candidate_string.len(),
-            "Update me if serialization has changed"
-        );
-=======
-        assert_eq!(1006491, candidate_string.len(), "Update me if serialization has changed");
->>>>>>> b44cee14
+        assert_eq!(1006515, candidate_string.len(), "Update me if serialization has changed");
         assert_eq!(expected_string, candidate_string);
 
         // Deserialize
@@ -328,11 +320,7 @@
         // Serialize
         let expected_bytes = expected_transactions.to_bytes_le().unwrap();
         let candidate_bytes = bincode::serialize(&expected_transactions).unwrap();
-<<<<<<< HEAD
-        assert_eq!(502756, expected_bytes.len(), "Update me if serialization has changed");
-=======
-        assert_eq!(503010, expected_bytes.len(), "Update me if serialization has changed");
->>>>>>> b44cee14
+        assert_eq!(503011, expected_bytes.len(), "Update me if serialization has changed");
         // TODO (howardwu): Serialization - Handle the inconsistency between ToBytes and Serialize (off by a length encoding).
         assert_eq!(&expected_bytes[..], &candidate_bytes[8..]);
 
